# Changelog

<<<<<<< HEAD
## 3.1.0 (unreleased)

### New features
 * `SafeCast`: added functions to downcast signed integers (e.g. `toInt32`), improving usability of `SignedSafeMath`. ([#2243](https://github.com/OpenZeppelin/openzeppelin-contracts/pull/2243))

### Improvements
 * `ReentrancyGuard`: reduced overhead of using the `nonReentrant` modifier. ([#2171](https://github.com/OpenZeppelin/openzeppelin-contracts/pull/2171))
 * `AccessControl`: added a `RoleAdminChanged` event to `_setAdminRole`. ([#2214](https://github.com/OpenZeppelin/openzeppelin-contracts/pull/2214))
 * Made all `public` functions in the token preset contracts `virtual`. ([#2257](https://github.com/OpenZeppelin/openzeppelin-contracts/pull/2257))

### Deprecations
 * `SafeERC20`: deprecated `safeApprove`. ([#2268](https://github.com/OpenZeppelin/openzeppelin-contracts/pull/2268))
=======
## 3.0.2 (2020-06-08)

### Improvements
 * Added SPX license identifier to all contracts. ([#2235](https://github.com/OpenZeppelin/openzeppelin-contracts/pull/2235))
>>>>>>> 5294f3b9

## 3.0.1 (2020-04-27)

### Bugfixes
 * `ERC777`: fixed the `_approve` internal function not validating some of their arguments for non-zero addresses. ([#2213](https://github.com/OpenZeppelin/openzeppelin-contracts/pull/2213))

## 3.0.0 (2020-04-20)

### New features
 * `AccessControl`: new contract for managing permissions in a system, replacement for `Ownable` and `Roles`. ([#2112](https://github.com/OpenZeppelin/openzeppelin-contracts/pull/2112))
 * `SafeCast`: new functions to convert to and from signed and unsigned values: `toUint256` and `toInt256`. ([#2123](https://github.com/OpenZeppelin/openzeppelin-contracts/pull/2123))
 * `EnumerableMap`: a new data structure for key-value pairs (like `mapping`) that can be iterated over. ([#2160](https://github.com/OpenZeppelin/openzeppelin-contracts/pull/2160))

### Breaking changes
 * `ERC721`: `burn(owner, tokenId)` was removed, use `burn(tokenId)` instead. ([#2125](https://github.com/OpenZeppelin/openzeppelin-contracts/pull/2125))
 * `ERC721`: `_checkOnERC721Received` was removed. ([#2125](https://github.com/OpenZeppelin/openzeppelin-contracts/pull/2125))
 * `ERC721`: `_transferFrom` and `_safeTransferFrom` were renamed to `_transfer` and `_safeTransfer`. ([#2162](https://github.com/OpenZeppelin/openzeppelin-contracts/pull/2162))
 * `Ownable`: removed `_transferOwnership`. ([#2162](https://github.com/OpenZeppelin/openzeppelin-contracts/pull/2162))
 * `PullPayment`, `Escrow`: `withdrawWithGas` was removed. The old `withdraw` function now forwards all gas. ([#2125](https://github.com/OpenZeppelin/openzeppelin-contracts/pull/2125))
 * `Roles` was removed, use `AccessControl` as a replacement. ([#2112](https://github.com/OpenZeppelin/openzeppelin-contracts/pull/2112))
 * `ECDSA`: when receiving an invalid signature, `recover` now reverts instead of returning the zero address. ([#2114](https://github.com/OpenZeppelin/openzeppelin-contracts/pull/2114))
 * `Create2`: added an `amount` argument to `deploy` for contracts with `payable` constructors. ([#2117](https://github.com/OpenZeppelin/openzeppelin-contracts/pull/2117))
 * `Pausable`: moved to the `utils` directory. ([#2122](https://github.com/OpenZeppelin/openzeppelin-contracts/pull/2122))
 * `Strings`: moved to the `utils` directory. ([#2122](https://github.com/OpenZeppelin/openzeppelin-contracts/pull/2122))
 * `Counters`: moved to the `utils` directory. ([#2122](https://github.com/OpenZeppelin/openzeppelin-contracts/pull/2122))
 * `SignedSafeMath`: moved to the `math` directory. ([#2122](https://github.com/OpenZeppelin/openzeppelin-contracts/pull/2122))
 * `ERC20Snapshot`: moved to the `token/ERC20` directory. `snapshot` was changed into an `internal` function. ([#2122](https://github.com/OpenZeppelin/openzeppelin-contracts/pull/2122))
 * `Ownable`: moved to the `access` directory. ([#2120](https://github.com/OpenZeppelin/openzeppelin-contracts/pull/2120))
 * `Ownable`: removed `isOwner`. ([#2120](https://github.com/OpenZeppelin/openzeppelin-contracts/pull/2120))
 * `Secondary`: removed from the library, use `Ownable` instead. ([#2120](https://github.com/OpenZeppelin/openzeppelin-contracts/pull/2120))
 * `Escrow`, `ConditionalEscrow`, `RefundEscrow`: these now use `Ownable` instead of `Secondary`, their external API changed accordingly. ([#2120](https://github.com/OpenZeppelin/openzeppelin-contracts/pull/2120))
 * `ERC20`: removed `_burnFrom`. ([#2119](https://github.com/OpenZeppelin/openzeppelin-contracts/pull/2119))
 * `Address`: removed `toPayable`, use `payable(address)` instead. ([#2133](https://github.com/OpenZeppelin/openzeppelin-contracts/pull/2133))
 * `ERC777`: `_send`, `_mint` and `_burn` now use the caller as the operator. ([#2134](https://github.com/OpenZeppelin/openzeppelin-contracts/pull/2134))
 * `ERC777`: removed `_callsTokensToSend` and `_callTokensReceived`. ([#2134](https://github.com/OpenZeppelin/openzeppelin-contracts/pull/2134))
 * `EnumerableSet`: renamed `get` to `at`. ([#2151](https://github.com/OpenZeppelin/openzeppelin-contracts/pull/2151))
 * `ERC165Checker`: functions no longer have a leading underscore. ([#2150](https://github.com/OpenZeppelin/openzeppelin-contracts/pull/2150))
 * `ERC721Metadata`, `ERC721Enumerable`: these contracts were removed, and their functionality merged into `ERC721`. ([#2160](https://github.com/OpenZeppelin/openzeppelin-contracts/pull/2160))
 * `ERC721`: added a constructor for `name` and `symbol`. ([#2160](https://github.com/OpenZeppelin/openzeppelin-contracts/pull/2160))
 * `ERC20Detailed`: this contract was removed and its functionality merged into `ERC20`. ([#2161](https://github.com/OpenZeppelin/openzeppelin-contracts/pull/2161))
 * `ERC20`: added a constructor for `name` and `symbol`. `decimals` now defaults to 18. ([#2161](https://github.com/OpenZeppelin/openzeppelin-contracts/pull/2161))
 * `Strings`: renamed `fromUint256` to `toString` ([#2188](https://github.com/OpenZeppelin/openzeppelin-contracts/pull/2188))

## 2.5.1 (2020-04-24)

### Bugfixes
 * `ERC777`: fixed the `_send` and `_approve` internal functions not validating some of their arguments for non-zero addresses. ([#2212](https://github.com/OpenZeppelin/openzeppelin-contracts/pull/2212))

## 2.5.0 (2020-02-04)

### New features
 * `SafeCast.toUintXX`: new library for integer downcasting, which allows for safe operation on smaller types (e.g. `uint32`) when combined with `SafeMath`. ([#1926](https://github.com/OpenZeppelin/openzeppelin-solidity/pull/1926))
 * `ERC721Metadata`: added `baseURI`, which can be used for dramatic gas savings when all token URIs share a prefix (e.g. `http://api.myapp.com/tokens/<id>`). ([#1970](https://github.com/OpenZeppelin/openzeppelin-solidity/pull/1970))
 * `EnumerableSet`: new library for storing enumerable sets of values. Only `AddressSet` is supported in this release. ([#2061](https://github.com/OpenZeppelin/openzeppelin-solidity/pull/2061))
 * `Create2`: simple library to make usage of the `CREATE2` opcode easier. ([#1744](https://github.com/OpenZeppelin/openzeppelin-contracts/pull/1744))

### Improvements
 * `ERC777`: `_burn` is now internal, providing more flexibility and making it easier to create tokens that deflate. ([#1908](https://github.com/OpenZeppelin/openzeppelin-contracts/pull/1908))
 * `ReentrancyGuard`: greatly improved gas efficiency by using the net gas metering mechanism introduced in the Istanbul hardfork. ([#1992](https://github.com/OpenZeppelin/openzeppelin-contracts/pull/1992), [#1996](https://github.com/OpenZeppelin/openzeppelin-contracts/pull/1996))
 * `ERC777`: improve extensibility by making `_send` and related functions `internal`. ([#2027](https://github.com/OpenZeppelin/openzeppelin-contracts/pull/2027))
 * `ERC721`: improved revert reason when transferring tokens to a non-recipient contract. ([#2018](https://github.com/OpenZeppelin/openzeppelin-contracts/pull/2018))

### Breaking changes
 * `ERC165Checker` now requires a minimum Solidity compiler version of 0.5.10. ([#1829](https://github.com/OpenZeppelin/openzeppelin-solidity/pull/1829))

## 2.4.0 (2019-10-29)

### New features
 * `Address.toPayable`: added a helper to convert between address types without having to resort to low-level casting. ([#1773](https://github.com/OpenZeppelin/openzeppelin-solidity/pull/1773))
 * Facilities to make metatransaction-enabled contracts through the Gas Station Network. ([#1844](https://github.com/OpenZeppelin/openzeppelin-contracts/pull/1844))
 * `Address.sendValue`: added a replacement to Solidity's `transfer`, removing the fixed gas stipend. ([#1962](https://github.com/OpenZeppelin/openzeppelin-solidity/pull/1962))
 * Added replacement for functions that don't forward all gas (which have been deprecated): ([#1976](https://github.com/OpenZeppelin/openzeppelin-solidity/pull/1976))
   * `PullPayment.withdrawPaymentsWithGas(address payable payee)`
   * `Escrow.withdrawWithGas(address payable payee)`
 * `SafeMath`: added support for custom error messages to `sub`, `div` and `mod` functions. ([#1828](https://github.com/OpenZeppelin/openzeppelin-contracts/pull/1828))

### Improvements
 * `Address.isContract`: switched from `extcodesize` to `extcodehash` for less gas usage. ([#1802](https://github.com/OpenZeppelin/openzeppelin-solidity/pull/1802))
 * `ERC20` and `ERC777` updated to throw custom errors on subtraction overflows. ([#1828](https://github.com/OpenZeppelin/openzeppelin-contracts/pull/1828))

### Deprecations
 * Deprecated functions that don't forward all gas: ([#1976](https://github.com/OpenZeppelin/openzeppelin-solidity/pull/1976))
   * `PullPayment.withdrawPayments(address payable payee)`
   * `Escrow.withdraw(address payable payee)`

### Breaking changes
 * `Address` now requires a minimum Solidity compiler version of 0.5.5. ([#1802](https://github.com/OpenZeppelin/openzeppelin-solidity/pull/1802))
 * `SignatureBouncer` has been removed from drafts, both to avoid confusions with the GSN and `GSNRecipientSignature` (previously called `GSNBouncerSignature`) and because the API was not very clear. ([#1879](https://github.com/OpenZeppelin/openzeppelin-contracts/pull/1879))

### How to upgrade from 2.4.0-beta

The final 2.4.0 release includes a refactor of the GSN contracts that will be a breaking change for 2.4.0-beta users.

 * The default empty implementations of `_preRelayedCall` and `_postRelayedCall` were removed and must now be explicitly implemented always in custom recipients. If your custom recipient didn't include an implementation, you can provide an empty one.
 * `GSNRecipient`, `GSNBouncerBase`, and `GSNContext` were all merged into `GSNRecipient`.
 * `GSNBouncerSignature` and `GSNBouncerERC20Fee` were renamed to `GSNRecipientSignature` and `GSNRecipientERC20Fee`.
 * It is no longer necessary to inherit from `GSNRecipient` when using `GSNRecipientSignature` and `GSNRecipientERC20Fee`.

For example, a contract using `GSNBouncerSignature` would have to be changed in the following way.

```diff
-contract MyDapp is GSNRecipient, GSNBouncerSignature {
+contract MyDapp is GSNRecipientSignature {
```

Refer to the table below to adjust your inheritance list.

| 2.4.0-beta                         | 2.4.0                        |
| ---------------------------------- | ---------------------------- |
| `GSNRecipient, GSNBouncerSignature`| `GSNRecipientSignature`      |
| `GSNRecipient, GSNBouncerERC20Fee` | `GSNRecipientERC20Fee`       |
| `GSNBouncerBase`                   | `GSNRecipient`               |

## 2.3.0 (2019-05-27)

### New features
 * `ERC1820`: added support for interacting with the [ERC1820](https://eips.ethereum.org/EIPS/eip-1820) registry contract (`IERC1820Registry`), as well as base contracts that can be registered as implementers there. ([#1677](https://github.com/OpenZeppelin/openzeppelin-solidity/pull/1677))
 * `ERC777`: support for the [ERC777 token](https://eips.ethereum.org/EIPS/eip-777), which has multiple improvements over `ERC20` (but is backwards compatible with it) such as built-in burning, a more  straightforward permission system, and optional sender and receiver hooks on transfer (mandatory for contracts!). ([#1684](https://github.com/OpenZeppelin/openzeppelin-solidity/pull/1684))
 * All contracts now have revert reason strings, which give insight into error conditions, and help debug failing transactions. ([#1704](https://github.com/OpenZeppelin/openzeppelin-solidity/pull/1704))

### Improvements
 * Reverted the Solidity version bump done in v2.2.0, setting the minimum compiler version to v0.5.0, to prevent unexpected build breakage. Users are encouraged however to stay on top of new compiler releases, which usually include bugfixes. ([#1729](https://github.com/OpenZeppelin/openzeppelin-solidity/pull/1729))

### Bugfixes
 * `PostDeliveryCrowdsale`: some validations where skipped when paired with other crowdsale flavors, such as `AllowanceCrowdsale`, or `MintableCrowdsale` and `ERC20Capped`, which could cause buyers to not be able to claim their purchased tokens. ([#1721](https://github.com/OpenZeppelin/openzeppelin-solidity/pull/1721))
 * `ERC20._transfer`: the `from` argument was allowed to be the zero address, so it was possible to internally trigger a transfer of 0 tokens from the zero address. This address is not a valid destinatary of transfers, nor can it give or receive allowance, so this behavior was inconsistent. It now reverts. ([#1752](https://github.com/OpenZeppelin/openzeppelin-solidity/pull/1752))

## 2.2.0 (2019-03-14)

### New features
 * `ERC20Snapshot`: create snapshots on demand of the token balances and total supply, to later retrieve and e.g. calculate dividends at a past time. ([#1617](https://github.com/OpenZeppelin/openzeppelin-solidity/pull/1617))
 * `SafeERC20`: `ERC20` contracts with no return value (i.e. that revert on failure) are now supported. ([#1655](https://github.com/OpenZeppelin/openzeppelin-solidity/pull/1655))
 * `ERC20`: added internal `_approve(address owner, address spender, uint256 value)`, allowing derived contracts to set the allowance of arbitrary accounts. ([#1609](https://github.com/OpenZeppelin/openzeppelin-solidity/pull/1609))
 * `ERC20Metadata`: added internal `_setTokenURI(string memory tokenURI)`. ([#1618](https://github.com/OpenZeppelin/openzeppelin-solidity/pull/1618))
 * `TimedCrowdsale`: added internal `_extendTime(uint256 newClosingTime)` as well as `TimedCrowdsaleExtended(uint256 prevClosingTime, uint256 newClosingTime)` event allowing to extend the crowdsale, as long as it hasn't already closed.

### Improvements
 * Upgraded the minimum compiler version to v0.5.2: this removes many Solidity warnings that were false positives. ([#1606](https://github.com/OpenZeppelin/openzeppelin-solidity/pull/1606))
 * `ECDSA`: `recover` no longer accepts malleable signatures (those using upper-range values for `s`, or 0/1 for `v`). ([#1622](https://github.com/OpenZeppelin/openzeppelin-solidity/pull/1622))
 * ``ERC721``'s transfers are now more gas efficient due to removal of unnecessary `SafeMath` calls. ([#1610](https://github.com/OpenZeppelin/openzeppelin-solidity/pull/1610))
 * Fixed variable shadowing issues. ([#1606](https://github.com/OpenZeppelin/openzeppelin-solidity/pull/1606))

### Bugfixes
 * (minor) `SafeERC20`: `safeApprove` wasn't properly checking for a zero allowance when attempting to set a non-zero allowance. ([#1647](https://github.com/OpenZeppelin/openzeppelin-solidity/pull/1647))

### Breaking changes in drafts
 * `TokenMetadata` has been renamed to `ERC20Metadata`. ([#1618](https://github.com/OpenZeppelin/openzeppelin-solidity/pull/1618))
 * The library `Counter` has been renamed to `Counters` and its API has been improved. See an example in `ERC721`, lines [17](https://github.com/OpenZeppelin/openzeppelin-solidity/blob/3cb4a00fce1da76196ac0ac3a0ae9702b99642b5/contracts/token/ERC721/ERC721.sol#L17) and [204](https://github.com/OpenZeppelin/openzeppelin-solidity/blob/3cb4a00fce1da76196ac0ac3a0ae9702b99642b5/contracts/token/ERC721/ERC721.sol#L204). ([#1610](https://github.com/OpenZeppelin/openzeppelin-solidity/pull/1610))

## 2.1.3 (2019-02-26)
 * Backported `SafeERC20.safeApprove` bugfix. ([#1647](https://github.com/OpenZeppelin/openzeppelin-solidity/pull/1647))

## 2.1.2 (2019-01-17)
 * Removed most of the test suite from the npm package, except `PublicRole.behavior.js`, which may be useful to users testing their own `Roles`.

## 2.1.1 (2019-01-04)
 * Version bump to avoid conflict in the npm registry.

## 2.1.0 (2019-01-04)

### New features
 * Now targeting the 0.5.x line of Solidity compilers. For 0.4.24 support, use version 2.0 of OpenZeppelin.
 * `WhitelistCrowdsale`: a crowdsale where only whitelisted accounts (`WhitelistedRole`) can purchase tokens. Adding or removing accounts from the whitelist is done by whitelist admins (`WhitelistAdminRole`). Similar to the pre-2.0 `WhitelistedCrowdsale`. ([#1525](https://github.com/OpenZeppelin/openzeppelin-solidity/pull/1525), [#1589](https://github.com/OpenZeppelin/openzeppelin-solidity/pull/1589))
 * `RefundablePostDeliveryCrowdsale`: replacement for `RefundableCrowdsale` (deprecated, see below) where tokens are only granted once the crowdsale ends (if it meets its goal). ([#1543](https://github.com/OpenZeppelin/openzeppelin-solidity/pull/1543))
 * `PausableCrowdsale`: allows for pausers (`PauserRole`) to pause token purchases. Other crowdsale operations (e.g. withdrawals and refunds, if applicable) are not affected. ([#832](https://github.com/OpenZeppelin/openzeppelin-solidity/pull/832))
 * `ERC20`: `transferFrom` and `_burnFrom ` now emit `Approval` events, to represent the token's state comprehensively through events. ([#1524](https://github.com/OpenZeppelin/openzeppelin-solidity/pull/1524))
 * `ERC721`: added `_burn(uint256 tokenId)`, replacing the similar deprecated function (see below). ([#1550](https://github.com/OpenZeppelin/openzeppelin-solidity/pull/1550))
 * `ERC721`: added `_tokensOfOwner(address owner)`, allowing to internally retrieve the array of an account's owned tokens. ([#1522](https://github.com/OpenZeppelin/openzeppelin-solidity/pull/1522))
 * Crowdsales: all constructors are now `public`, meaning it is not necessary to extend these contracts in order to deploy them. The exception is `FinalizableCrowdsale`, since it is meaningless unless extended. ([#1564](https://github.com/OpenZeppelin/openzeppelin-solidity/pull/1564))
 * `SignedSafeMath`: added overflow-safe operations for signed integers (`int256`). ([#1559](https://github.com/OpenZeppelin/openzeppelin-solidity/pull/1559), [#1588](https://github.com/OpenZeppelin/openzeppelin-solidity/pull/1588))

### Improvements
 * The compiler version required by `Array` was behind the rest of the libray so it was updated to `v0.4.24`. ([#1553](https://github.com/OpenZeppelin/openzeppelin-solidity/pull/1553))
 * Now conforming to a 4-space indentation code style. ([1508](https://github.com/OpenZeppelin/openzeppelin-solidity/pull/1508))
 * `ERC20`: more gas efficient due to removed redundant `require`s. ([#1409](https://github.com/OpenZeppelin/openzeppelin-solidity/pull/1409))
 * `ERC721`: fixed a bug that prevented internal data structures from being properly cleaned, missing potential gas refunds. ([#1539](https://github.com/OpenZeppelin/openzeppelin-solidity/pull/1539) and [#1549](https://github.com/OpenZeppelin/openzeppelin-solidity/pull/1549))
 * `ERC721`: general gas savings on `transferFrom`, `_mint` and `_burn`, due to redudant `require`s and `SSTORE`s. ([#1549](https://github.com/OpenZeppelin/openzeppelin-solidity/pull/1549))

### Bugfixes

### Breaking changes

### Deprecations
 * `ERC721._burn(address owner, uint256 tokenId)`: due to the `owner` parameter being unnecessary. ([#1550](https://github.com/OpenZeppelin/openzeppelin-solidity/pull/1550))
 * `RefundableCrowdsale`: due to trading abuse potential on crowdsales that miss their goal. ([#1543](https://github.com/OpenZeppelin/openzeppelin-solidity/pull/1543))<|MERGE_RESOLUTION|>--- conflicted
+++ resolved
@@ -1,6 +1,5 @@
 # Changelog
 
-<<<<<<< HEAD
 ## 3.1.0 (unreleased)
 
 ### New features
@@ -13,12 +12,11 @@
 
 ### Deprecations
  * `SafeERC20`: deprecated `safeApprove`. ([#2268](https://github.com/OpenZeppelin/openzeppelin-contracts/pull/2268))
-=======
+
 ## 3.0.2 (2020-06-08)
 
 ### Improvements
  * Added SPX license identifier to all contracts. ([#2235](https://github.com/OpenZeppelin/openzeppelin-contracts/pull/2235))
->>>>>>> 5294f3b9
 
 ## 3.0.1 (2020-04-27)
 
